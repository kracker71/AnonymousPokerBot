--- conflicted
+++ resolved
@@ -1,4 +1,3 @@
-<<<<<<< HEAD
 """
 	Confessions - Anonymous messaging cog
 	Features: botmod, bot banning, vetting, image support
@@ -1225,1233 +1224,4 @@
 
 def setup(bot) -> None:
 	""" Bind this cog to the bot """
-	bot.add_cog(Confessions(bot))
-=======
-"""
-	Confessions - Anonymous messaging cog
-	Features: botmod, bot banning, vetting, image support
-	Dependencies: Auth, Help
-	Notes: Contains generic command names like set, list, botmod, imagesupport, and ban
-		As a result, this only really suits a singlular purpose bot
-"""
-
-import os, asyncio, re, time, base64, hashlib
-from enum import Enum
-from typing import Optional, Union
-from cryptography.hazmat.primitives.ciphers import Cipher, algorithms, modes
-from cryptography.hazmat.backends import default_backend
-import disnake
-from disnake.ext import commands
-
-
-class ChannelType(int, Enum):
-	""" Channel Types as they are stored """
-	invalid = -2
-	none = -1
-	untraceable = 0
-	traceable = 1
-	vetting = 2
-	feedback = 3
-
-class Toggle(int, Enum):
-	""" Enable and disable options for imagesupport """
-	enable = 1
-	disable = 0
-
-class CorruptConfessionDataException(Exception):
-	""" Thrown when decrypted ConfessionData doesn't fit the required format """
-
-class NoMemberCacheError(Exception):
-	""" Unable to continue without a member cache """
-
-class Crypto:
-	""" Handles encryption and decryption of sensitive data """
-	_key = None
-
-	@property
-	def key(self) -> str:
-		""" Key getter """
-		return self._key
-
-	@key.setter
-	def key(self, value:str):
-		""" Key setter """
-		self._key = base64.decodebytes(bytes(value, encoding='ascii'))
-
-	def setup(self, nonce:bytes = b'\xae[Et\xcd\n\x01\xf4\x95\x9c|No\x03\x81\x98'):
-		""" Initializes the AES-256 scheme """
-		backend = default_backend()
-		cipher = Cipher(algorithms.AES(self._key), modes.CTR(nonce), backend=backend)
-		return (cipher.encryptor(), cipher.decryptor())
-
-	def keygen(self, length:int = 32) -> str:
-		""" Generates a key for storage """
-		return base64.encodebytes(os.urandom(length)).decode('ascii')
-
-	def encrypt(self, data:bytes) -> bytes:
-		""" Encodes data and returns a base64 string ready for storage """
-		encryptor, _ = self.setup()
-		encrypted = encryptor.update(data) + encryptor.finalize()
-		encodedata = base64.b64encode(encrypted)
-		return encodedata
-
-	def decrypt(self, data:str) -> bytes:
-		""" Read encoded data and return the raw bytes that created it """
-		_, decryptor = self.setup()
-		encrypted = base64.b64decode(data)
-		rawdata = decryptor.update(encrypted) + decryptor.finalize()
-		return rawdata
-
-
-class ConfessionData:
-	""" Dataclass for Confessions """
-	def __init__(
-		self,
-		bot:commands.Bot,
-		crypto:Crypto,
-		rawdata:Optional[str]=None,
-		*,
-		author:Optional[disnake.User]=None,
-		origin:Optional[Union[disnake.Message, disnake.Interaction]]=None,
-		targetchannel:Optional[disnake.TextChannel]=None,
-		embed:Optional[disnake.Embed]=None
-	):
-
-		if rawdata:
-			self.offline = True
-
-			binary = crypto.decrypt(rawdata)
-			if len(binary) != 24:
-				raise CorruptConfessionDataException()
-
-			self.author_id = int.from_bytes(binary[0:8], 'big')
-			self.origin_id = int.from_bytes(binary[8:16], 'big')
-			self.targetchannel_id = int.from_bytes(binary[16:24], 'big')
-		else:
-			self.offline = False
-			self.author = author
-			self.origin = origin
-			self.targetchannel = targetchannel
-
-		self.bot = bot
-		self.crypto = crypto
-		self.embed = embed
-
-		if embed:
-			self.content = \
-				embed.description[20:] if embed.description.startswith('**[Anon-')\
-				else embed.description
-			self.image = embed.image.url if embed.image else None
-
-	def store(self) -> str:
-		""" Encrypt data for secure storage """
-
-		if self.offline:
-			bauthor = self.author_id.to_bytes(8, 'big')
-			borigin = (self.origin_id if self.origin_id else 0).to_bytes(8, 'big')
-			btarget = self.targetchannel_id.to_bytes(8, 'big')
-		else:
-			bauthor = self.author.id.to_bytes(8, 'big')
-			borigin = (self.origin.id if self.origin else 0).to_bytes(8, 'big')
-			btarget = self.targetchannel.id.to_bytes(8, 'big')
-
-		binary = bauthor + borigin + btarget
-		return self.crypto.encrypt(binary).decode('ascii')
-
-	async def fetch(self):
-		""" Fetches referenced Discord elements for use """
-		if self.offline:
-			self.author = await self.bot.fetch_user(self.author_id)
-			self.origin = None
-			if self.origin_id > 0:
-				try:
-					self.origin = await self.author.fetch_message(self.origin_id)
-				except (disnake.NotFound, disnake.Forbidden):
-					pass
-			self.targetchannel = await self.bot.fetch_channel(self.targetchannel_id)
-			self.offline = False
-
-	def generate_embed(self, anonid:str, lead:str, content:str, image:Optional[str] = None):
-		""" Generate the confession embed """
-		if lead:
-			embed = disnake.Embed(colour=disnake.Colour(int(anonid,16)),description=lead+' '+content)
-		else:
-			embed = disnake.Embed(description=content if content else '')
-		if image:
-			embed.set_image(url=image)
-		self.embed = embed
-
-	async def handle_send_errors(self, ctx:Union[disnake.DMChannel, disnake.Interaction], func):
-		"""
-		Wraps around functions that send confessions to channels
-		Adds copious amounts of error handling
-		"""
-		kwargs = {'ephemeral':True} if isinstance(ctx, disnake.Interaction) else {}
-		try:
-			await func
-			return True
-		except disnake.Forbidden:
-			try:
-				await self.targetchannel.send(self.bot.babel(
-					self.targetchannel.guild,
-					'confessions',
-					'missingperms',
-					perm='Embed Links'
-				))
-				await ctx.send(self.bot.babel(ctx, 'confessions', 'embederr'), **kwargs)
-			except disnake.Forbidden:
-				await ctx.send(
-					self.bot.babel(ctx, 'confessions', 'missingchannelerr') + ' (403 Forbidden)',
-					**kwargs
-				)
-		except disnake.NotFound:
-			await ctx.send(
-				self.bot.babel(ctx, 'confessions', 'missingchannelerr') + ' (404 Not Found)',
-				**kwargs
-			)
-		return False
-
-	async def send_vetting(
-		self,
-		ctx:Union[disnake.DMChannel, disnake.Interaction],
-		confessions,
-		vettingchannel:disnake.TextChannel
-	):
-		""" Send confession to a vetting channel for approval """
-		success = await self.handle_send_errors(ctx, vettingchannel.send(
-			self.bot.babel(ctx, 'confessions', 'vetmessagecta', channel=self.targetchannel.mention),
-			embed=self.embed,
-			view=confessions.PendingConfessionView(confessions, self)
-		))
-
-		if success:
-			await ctx.send(
-				self.bot.babel(
-					ctx,
-					'confessions',
-					'confession_vetting',
-					channel=self.targetchannel.mention
-				),
-				ephemeral=True
-			)
-
-	async def send_confession(self, ctx:Union[disnake.DMChannel, disnake.Interaction], smsg=False):
-		""" Send confession to the destination channel """
-		func = self.targetchannel.send(embed=self.embed)
-		success = await self.handle_send_errors(ctx, func)
-
-		if success and smsg:
-			await ctx.send(self.bot.babel(
-				ctx,
-				'confessions',
-				'confession_sent_below' if ctx.channel == self.targetchannel else 'confession_sent_channel',
-				channel=self.targetchannel.mention
-			), ephemeral=True)
-
-
-
-class Confessions(commands.Cog):
-	""" Enable anonymous messaging with moderation on your server """
-
-	channel_icons = {
-		ChannelType.untraceable: '🙈',
-		ChannelType.traceable: '👁',
-		ChannelType.feedback: '📢'
-	}
-
-	def __init__(self, bot:commands.Bot):
-		self.bot = bot
-		self.crypto = Crypto()
-
-		if not bot.config.getboolean('extensions', 'auth', fallback=False):
-			raise Exception("'auth' must be enabled to use 'confessions'")
-		# ensure config file has required data
-		if not bot.config.has_section('confessions'):
-			bot.config.add_section('confessions')
-		if 'confession_cooldown' not in bot.config['confessions']:
-			bot.config['confessions']['confession_cooldown'] = '1'
-		if 'secret' not in bot.config['confessions'] or bot.config['confessions']['secret'] == '':
-			bot.config['confessions']['secret'] = self.crypto.keygen(32)
-			print("WARNING: Your security key has been regenerated. Old confessions are now incompatible.")
-
-		self.crypto.key = bot.config['confessions']['secret']
-
-		# self.initiated = set()
-		self.ignore = set()
-		self.confession_cooldown = dict()
-
-	#	Utility functions
-
-	def get_anonid(self, guildid:int, userid:int) -> str:
-		""" Calculates the current anon-id for a user """
-		offset = self.bot.config.getint('confessions', f"{guildid}_shuffle", fallback=0)
-		encrypted = self.crypto.encrypt(
-			guildid.to_bytes(8, 'big') + userid.to_bytes(8, 'big') + offset.to_bytes(2, 'big')
-		)
-		return hashlib.sha256(encrypted).hexdigest()[-6:]
-
-	def generate_list(
-		self,
-		user:disnake.User,
-		matches:list[tuple],
-		vetting:bool,
-		enum:bool=False
-	) -> str:
-		""" Returns a formatted list of available confession targets """
-
-		targets = []
-		for i, match in enumerate(matches):
-			targets.append(
-				(str(i+1)+':' if enum else '') +\
-				f'{self.channel_icons[match[1]]}<#{match[0].id}>' +\
-				(' ('+match[0].guild.name+')' if not isinstance(user, disnake.Member) else '')
-			)
-		vettingwarning = ('\n\n'+self.bot.babel(user, 'confessions', 'vetting') if vetting else '')
-
-		return '\n'.join(targets) + vettingwarning
-
-	def scanguild(self, member:disnake.Member) -> tuple:
-		""" Scans a guild for any targets that a member can use for confessions """
-
-		matches = []
-		vetting = False
-		for channel in member.guild.channels:
-			if f"{member.guild.id}_{channel.id}" in self.bot.config['confessions']:
-				chtype = self.bot.config.getint('confessions', f"{member.guild.id}_{channel.id}")
-				if chtype == ChannelType.vetting:
-					vetting = True
-					continue
-				channel.name = channel.name[:40] + ('...' if len(channel.name) > 40 else '')
-				channel.guild.name = channel.guild.name[:40] + ('...' if len(channel.guild.name) > 40 else '')
-				if chtype == ChannelType.feedback:
-					matches.append((channel, chtype))
-					continue
-				if channel.permissions_for(member).read_messages:
-					matches.append((channel, chtype))
-					continue
-
-		return matches, vetting
-
-	def listavailablechannels(self, user:Union[disnake.User, disnake.Member]) -> tuple:
-		"""
-			List all available targets on a server for a member
-			List all available targets on all mutual servers for a user
-		"""
-
-		if isinstance(user, disnake.Member):
-			matches,vetting = self.scanguild(user)
-		else:
-			if not self.bot.intents.members:
-				raise NoMemberCacheError()
-			matches = []
-			vetting = False
-			for guild in self.bot.guilds:
-				if member := guild.get_member(user.id):
-					newmatches, newvetting = self.scanguild(member)
-					matches += newmatches
-					vetting = vetting or newvetting
-
-		return matches, vetting
-
-	def findvettingchannel(self, guild) -> Optional[disnake.TextChannel]:
-		""" Check if guild has a vetting channel and return it """
-
-		for channel in guild.channels:
-			if self.bot.config.getint(
-				'confessions',
-				str(guild.id)+'_'+str(channel.id),
-				fallback=ChannelType.none
-			) == ChannelType.vetting:
-				return channel
-		return None
-
-	async def safe_fetch_channel(
-		self,
-		ctx:Union[commands.Context, disnake.ApplicationCommandInteraction],
-		channel_id:int
-	):
-		""" Gracefully handles whenever a confession target isn't available """
-		try:
-			return await self.bot.fetch_channel(channel_id)
-		except disnake.Forbidden:
-			await ctx.send(
-				self.bot.babel(ctx, 'confessions', 'missingchannelerr') + ' (fetch)',
-				**{'ephemeral':True} if isinstance(ctx, disnake.Interaction) else {}
-			)
-			return None
-
-	#	Checks
-
-	def check_channel(self, guild_id:int, channel_id:int) -> bool:
-		""" Verifies channel is currently in the config """
-
-		channeltype = self.bot.config.getint(
-			'confessions', f"{guild_id}_{channel_id}",
-			fallback=ChannelType.none
-		)
-		if channeltype in [ChannelType.traceable, ChannelType.untraceable, ChannelType.feedback]:
-			return True
-		return False
-
-	def check_banned(self, guild_id:int, anonid:str) -> bool:
-		""" Verify the user hasn't been banned """
-
-		if anonid in self.bot.config.get('confessions', f"{guild_id}_banned", fallback='').split(','):
-			return False
-		return True
-
-	def check_image(self, guild_id:int, image:disnake.Attachment) -> bool:
-		""" Only allow images to be sent if imagesupport is enabled and the image is valid """
-
-		if image and image.content_type.startswith('image'):
-			if self.bot.config.getboolean('confessions', f"{guild_id}_imagesupport", fallback=True):
-				return True
-			return False
-		raise commands.BadArgument
-
-	def check_spam(self, content:str):
-		""" Verify message doesn't contain spam as defined in [confessions] spam_flags """
-
-		for spamflag in self.bot.config.get('confessions', 'spam_flags', fallback=None).splitlines():
-			if re.match(spamflag, content):
-				return False
-		return True
-
-	def check_promoted(self, member:disnake.Member):
-		""" Verify provided member has been promoted """
-
-		promoted = self.bot.config.get('confessions', str(member.guild.id)+'_promoted', fallback='')
-		promoted = promoted.split(',')
-		return str(member.id) in promoted
-
-	#	Views
-
-	class ChannelView(disnake.ui.View):
-		""" View for selecting a target interactively """
-		def __init__(self, origin:disnake.Message, confessions, matches):
-			super().__init__(timeout=30)
-			self.origin = origin
-			self.confessions = confessions
-			self.matches = matches
-			self.page = 0
-			self.done = False
-			self.update_list()
-			self.channel_selector.placeholder = self.confessions.bot.babel(
-				origin,
-				'confessions',
-				'channelprompt_placeholder'
-			)
-			self.send_button.label = self.confessions.bot.babel(
-				origin,
-				'confessions',
-				'channelprompt_button_send'
-			)
-
-			if len(matches) > 25:
-				# Add pagination only when needed
-				self.page_decrement_button = disnake.ui.Button(
-					disabled=True,
-					style=disnake.ButtonStyle.secondary,
-					label=self.confessions.bot.babel(origin, 'confessions', 'channelprompt_button_prev')
-				)
-				self.page_decrement_button.callback = self.decrement_page
-				self.add_item(self.page_decrement_button)
-
-				self.page_increment_button = disnake.ui.Button(
-					disabled=False,
-					style=disnake.ButtonStyle.secondary,
-					label=self.confessions.bot.babel(origin, 'confessions', 'channelprompt_button_next')
-				)
-				self.page_increment_button.callback = self.increment_page
-				self.add_item(self.page_increment_button)
-
-		def update_list(self):
-			"""
-				Fill channel selector with channels
-				Discord limits this to 25 options, so longer lists need pagination
-			"""
-			self.channel_selector.options = []
-			start = self.page*25
-			for channel,channeltype in self.matches[start:start+25]:
-				self.channel_selector.append_option(
-					disnake.SelectOption(
-						label=f'{channel.name} (from {channel.guild.name})',
-						value=str(channel.id),
-						emoji=Confessions.channel_icons[channeltype]
-					)
-				)
-
-		@disnake.ui.select(min_values=1, max_values=1)
-		async def channel_selector(self, select:disnake.ui.Select, inter:disnake.MessageInteraction):
-			""" Update the message to preview the selected target """
-
-			self.send_button.disabled = False
-			try:
-				channel = await self.confessions.bot.fetch_channel(int(select._selected_values[0]))
-			except disnake.Forbidden:
-				self.send_button.disabled = True
-				await inter.response.edit_message(
-					content=self.confessions.bot.babel(inter, 'confessions', 'missingchannelerr') + ' (select)',
-					view=self
-				)
-				return
-			vetting = self.confessions.findvettingchannel(channel.guild)
-			channeltype = self.confessions.bot.config.getint(
-				'confessions',
-				f"{channel.guild.id}_{channel.id}"
-			)
-			await inter.response.edit_message(
-				content=self.confessions.bot.babel(
-					inter,
-					'confessions',
-					'channelprompted',
-					channel=channel.mention,
-					vetting=vetting and channeltype != ChannelType.feedback),
-				view=self)
-
-		@disnake.ui.button(disabled=True, style=disnake.ButtonStyle.primary)
-		async def send_button(self, _:disnake.Button, inter:disnake.MessageInteraction):
-			""" Send the confession """
-
-			channel = await self.confessions.safe_fetch_channel(inter, int(self.channel_selector.values[0]))
-			if channel is None:
-				self.disable(inter)
-				return
-
-			anonid = self.confessions.get_anonid(channel.guild.id, inter.author.id)
-			lead = f"**[Anon-*{anonid}*]**"
-			channeltype = self.confessions.bot.config.getint(
-				'confessions',
-				f"{channel.guild.id}_{channel.id}"
-			)
-
-			if not self.confessions.check_banned(channel.guild.id, anonid):
-				await inter.send(self.confessions.bot.babel(inter, 'confessions', 'nosendbanned'))
-				await self.disable(inter)
-				return
-
-			pendingconfession = ConfessionData(
-				self.confessions.bot,
-				self.confessions.crypto,
-				author=inter.author,
-				origin=self.origin,
-				targetchannel=channel
-			)
-			if self.origin.attachments:
-				if not self.confessions.check_image(channel.guild.id, self.origin.attachments[0]):
-					await inter.send(self.confessions.bot.babel(inter, 'confessions', 'nosendimages'))
-					await self.disable(inter)
-					return
-
-			vetting = self.confessions.findvettingchannel(channel.guild)
-			pendingconfession.generate_embed(
-				anonid,
-				lead if vetting or channeltype != ChannelType.untraceable else '',
-				self.origin.content,
-				self.origin.attachments[0].url if self.origin.attachments else None
-			)
-
-			if vetting and channeltype != ChannelType.feedback:
-				await pendingconfession.send_vetting(inter, self.confessions, vetting)
-				await self.disable(inter)
-				return
-
-			await pendingconfession.send_confession(inter)
-
-			self.send_button.label = self.confessions.bot.babel(
-				inter,
-				'confessions',
-				'channelprompt_button_sent'
-			)
-			self.channel_selector.disabled = True
-			self.send_button.disabled = True
-			self.done = True
-			await inter.response.edit_message(
-				content=self.confessions.bot.babel(
-					inter,
-					'confessions',
-					'confession_sent_channel',
-					channel=channel.mention
-				),
-				view=self
-			)
-
-		async def decrement_page(self, inter:disnake.MessageInteraction):
-			""" Count page down by 1 and handle consequences """
-			self.page -= 1
-			self.page_increment_button.disabled = False
-
-			if self.page <= 0:
-				self.page = 0
-				self.page_decrement_button.disabled = True
-
-			self.send_button.disabled = True
-
-			self.update_list()
-
-			await inter.response.edit_message(
-				content=self.confessions.bot.babel(
-					inter,
-					'confessions',
-					'channelprompt'
-				) +' '+ self.confessions.bot.babel(
-					inter,
-					'confessions',
-					'channelprompt_pager',
-					page=self.page + 1
-				),
-				view=self
-			)
-
-		async def increment_page(self, inter:disnake.MessageInteraction):
-			""" Count page up by 1 and handle consequences """
-			self.page += 1
-			self.page_decrement_button.disabled = False
-
-			if self.page >= len(self.matches) // 25:
-				self.page = len(self.matches) // 25
-				self.page_increment_button.disabled = True
-
-			self.send_button.disabled = True
-
-			self.update_list()
-
-			await inter.response.edit_message(
-				content=self.confessions.bot.babel(
-					inter,
-					'confessions',
-					'channelprompt'
-				) +' '+ self.confessions.bot.babel(
-					inter,
-					'confessions',
-					'channelprompt_pager',
-					page=self.page + 1
-				),
-				view=self
-			)
-
-		async def disable(self, inter:disnake.MessageInteraction):
-			""" Prevent further input """
-
-			self.channel_selector.disabled = True
-			self.send_button.disabled = True
-			self.done = True
-			await inter.message.edit(view=self)
-
-		async def on_timeout(self):
-			try:
-				if not self.done:
-					await self.origin.reply(
-						self.confessions.bot.babel(self.origin.author, 'confessions', 'timeouterror')
-					)
-				async for msg in self.origin.channel.history(after=self.origin):
-					if (
-						isinstance(msg.reference, disnake.MessageReference) and
-						msg.reference.message_id == self.origin.id
-					):
-						await msg.delete()
-						return
-			except disnake.HTTPException:
-				pass
-
-	class PendingConfessionView(disnake.ui.View):
-		""" Asks moderators to approve or deny a confession as a part of vetting """
-		def __init__(self, confessions, pendingconfession:ConfessionData):
-			self.confessions = confessions
-			self.pendingconfession = pendingconfession
-			super().__init__(timeout=None)
-
-			data = self.pendingconfession.store()
-			self.add_item(disnake.ui.Button(
-				label = confessions.bot.babel(
-					self.pendingconfession.targetchannel.guild,
-					'confessions',
-					'vetting_approve_button'
-				),
-				emoji = '✅',
-				style = disnake.ButtonStyle.blurple,
-				custom_id = f"pendingconfession_approve_{data}"
-			))
-
-			self.add_item(disnake.ui.Button(
-				label = confessions.bot.babel(
-					self.pendingconfession.targetchannel.guild,
-					'confessions',
-					'vetting_deny_button'
-				),
-				emoji = '❎',
-				style = disnake.ButtonStyle.danger,
-				custom_id = f"pendingconfession_deny_{data}"
-			))
-
-	class ConfessionModal(disnake.ui.Modal):
-		""" Modal for completing an incomplete confession """
-		def __init__(
-			self,
-			confessions,
-			origin:disnake.ModalInteraction,
-			pendingconfession:ConfessionData
-		):
-			super().__init__(
-				title = confessions.bot.babel(origin, 'confessions', 'editor_title'),
-				custom_id = "confession_modal",
-				components = [
-					disnake.ui.TextInput(
-						label = confessions.bot.babel(origin, 'confessions', 'editor_message_label'),
-						placeholder = confessions.bot.babel(
-							origin,
-							'confessions',
-							'editor_message_placeholder'
-						),
-						custom_id = "content",
-						style = disnake.enums.TextInputStyle.paragraph,
-						min_length = 1
-					)
-				]
-			)
-
-			self.confessions = confessions
-			self.origin = origin
-			self.pendingconfession = pendingconfession
-
-		async def callback(self, inter:disnake.ModalInteraction):
-			""" Send the completed confession """
-
-			if 'Log' in self.confessions.bot.cogs:
-				await self.confessions.bot.cogs['Log'].log_misc_str(inter, inter.text_values['content'])
-
-			if not self.confessions.check_spam(inter.text_values['content']):
-				await inter.send(
-					self.confessions.bot.babel(inter, 'confessions', 'nospam'),
-					ephemeral=True
-				)
-				return
-
-			anonid = self.confessions.get_anonid(inter.guild.id, inter.author.id)
-			channeltype = self.confessions.bot.config.getint(
-				'confessions',
-				f"{self.pendingconfession.targetchannel.guild.id}_{self.pendingconfession.targetchannel.id}"
-			)
-			lead = f"**[Anon-*{anonid}*]**"
-
-			vetting = self.confessions.findvettingchannel(inter.guild)
-			self.pendingconfession.generate_embed(
-				anonid,
-				lead if vetting or channeltype != ChannelType.untraceable else '',
-				inter.text_values['content']
-			)
-
-			if vetting and channeltype != ChannelType.vetting:
-				await self.pendingconfession.send_vetting(inter, self.confessions, vetting)
-				return
-
-			await self.pendingconfession.send_confession(inter, True)
-
-	#	Events
-
-	@commands.Cog.listener('on_button_click')
-	async def on_confession_review(self, inter:disnake.MessageInteraction):
-		""" Handle approving and denying confessions """
-		if inter.data.custom_id.startswith('pendingconfession_'):
-			vetmessage = inter.message
-
-			try:
-				if inter.data.custom_id.startswith('pendingconfession_approve_'):
-					pendingconfession = ConfessionData(
-						self.bot,
-						self.crypto,
-						inter.data.custom_id[26:],
-						embed=vetmessage.embeds[0]
-					)
-					accepted = True
-
-				elif inter.data.custom_id.startswith('pendingconfession_deny_'):
-					pendingconfession = ConfessionData(self.bot, self.crypto, inter.data.custom_id[23:])
-					accepted = False
-				else:
-					print(f"WARN: Unknown button action '{inter.data.custom_id}'!")
-					return
-			except CorruptConfessionDataException:
-				await inter.send(self.bot.babel(inter, 'confessions', 'vetcorrupt'))
-				return
-
-			try:
-				await pendingconfession.fetch()
-			except (disnake.NotFound, disnake.Forbidden):
-				if accepted:
-					await inter.send(self.bot.babel(
-						inter,
-						'confessions',
-						'vettingrequiredmissing',
-						channel=f"<#{pendingconfession.targetchannel_id}>"
-					))
-					return
-
-			if accepted:
-				anonid = self.get_anonid(inter.guild.id, pendingconfession.author.id)
-				lead = f"**[Anon-*{anonid}*]**"
-				channeltype = self.bot.config.getint(
-					'confessions',
-					f"{inter.guild.id}_{pendingconfession.targetchannel_id}"
-				)
-
-				pendingconfession.generate_embed(
-					anonid,
-					lead if channeltype != ChannelType.untraceable else '',
-					pendingconfession.content,
-					pendingconfession.image
-				)
-
-				if not pendingconfession.author.dm_channel:
-					await pendingconfession.author.create_dm()
-				await pendingconfession.send_confession(inter)
-
-			await vetmessage.edit(view=None)
-			await inter.send(self.bot.babel(
-				inter.guild,
-				'confessions',
-				'vetaccepted' if accepted else 'vetdenied',
-				user=inter.author.mention,
-				channel=f"<#{pendingconfession.targetchannel_id}>"
-			))
-
-			content = self.bot.babel(
-				pendingconfession.author,
-				'confessions',
-				'confession_vetting_accepted' if accepted else 'confession_vetting_denied',
-				channel=f"<#{pendingconfession.targetchannel_id}>"
-			)
-			if isinstance(pendingconfession.origin, disnake.Message):
-				await pendingconfession.origin.reply(content)
-			elif isinstance(pendingconfession.origin, disnake.Interaction):
-				await pendingconfession.origin.send(content, ephemeral=True)
-			else:
-				await pendingconfession.author.send(content)
-
-	@commands.Cog.listener('on_message')
-	async def confession_request(self, msg:disnake.Message):
-		""" Handle plain DM messages as confessions """
-		ctx = await self.bot.get_context(msg)
-		if ctx.prefix is not None:
-			return
-		if isinstance(msg.channel, disnake.DMChannel) and\
-				msg.author != self.bot.user:
-			if msg.channel in self.ignore:
-				self.ignore.remove(msg.channel)
-				return
-			if msg.author in self.confession_cooldown and self.confession_cooldown[msg.author] > time.time():
-				return
-			else:
-				self.confession_cooldown[msg.author] = time.time() +\
-					self.bot.config.getint('confessions', 'confession_cooldown', fallback=1)
-
-			if 'Log' in self.bot.cogs:
-				await self.bot.cogs['Log'].log_misc_message(msg)
-
-			try:
-				matches,_ = self.listavailablechannels(msg.author)
-			except NoMemberCacheError:
-				await msg.reply(self.bot.babel(msg, 'confessions', 'dmconfessiondisabled'))
-				return
-
-			if not self.bot.is_ready():
-				await msg.reply(self.bot.babel(msg, 'confessions', 'cachebuilding'))
-				if not matches:
-					return
-
-			if not matches:
-				await msg.reply(self.bot.babel(msg, 'confessions', 'inaccessible'))
-				return
-
-			if not self.check_spam(msg.content):
-				await msg.reply(self.bot.babel(msg, 'confessions', 'nospam'))
-				return
-
-			await msg.reply(
-				self.bot.babel(
-					msg,
-					'confessions',
-					'channelprompt'
-				) + (
-					' ' + self.bot.babel(msg, 'confessions', 'channelprompt_pager', page=1)
-					if len(matches) > 25 else ''
-				),
-				view=self.ChannelView(msg, self, matches))
-
-
-	#	Slash commands
-
-	@commands.cooldown(1, 1)
-	@commands.slash_command()
-	async def confess(
-		self,
-		inter: disnake.GuildCommandInteraction,
-		content:Optional[str] = None,
-		image:Optional[disnake.Attachment] = None,
-		**kwargs
-	):
-		"""
-		Send an anonymous message to this channel
-
-		Parameters
-		----------
-		content: The text of your anonymous message, leave blank for a paragraph editor
-		image: An optional image that appears below the text
-		"""
-
-		if 'channel' in kwargs:
-			channel = kwargs['channel']
-		else:
-			channel = inter.channel
-
-		if not self.check_channel(inter.guild_id, channel.id):
-			await inter.send(self.bot.babel(inter, 'confessions', 'nosendchannel'), ephemeral=True)
-			return
-
-		anonid = self.get_anonid(inter.guild_id, inter.author.id)
-		lead = f"**[Anon-*{anonid}*]**"
-		channeltype = self.bot.config.getint('confessions', f"{inter.guild_id}_{channel.id}")
-
-		if not self.check_banned(inter.guild_id, anonid):
-			await inter.send(self.bot.babel(inter, 'confessions', 'nosendbanned'), ephemeral=True)
-			return
-
-		if image:
-			if not self.check_image(inter.guild_id, image):
-				await inter.send(self.bot.babel(inter, 'confessions', 'nosendimages'), ephemeral=True)
-				return
-
-		pendingconfession = ConfessionData(
-			self.bot,
-			self.crypto,
-			author=inter.author,
-			targetchannel=channel
-		)
-
-		if content or image:
-			if content is None:
-				content=''
-
-			if not self.check_spam(content):
-				await inter.send(self.bot.babel(inter, 'confessions', 'nospam'), ephemeral=True)
-				return
-
-			vetting = self.findvettingchannel(inter.guild)
-
-			pendingconfession.generate_embed(
-				anonid,
-				lead if vetting or channeltype != ChannelType.untraceable else '',
-				content,
-				image.url if image else None
-			)
-
-			if (
-				(vetting := self.findvettingchannel(inter.guild)) and
-				channeltype != ChannelType.feedback
-				):
-				await pendingconfession.send_vetting(inter, self, vetting)
-				return
-
-			await pendingconfession.send_confession(inter, True)
-
-		else:
-			await inter.response.send_modal(
-				modal=self.ConfessionModal(confessions=self, origin=inter, pendingconfession=pendingconfession)
-			)
-
-	@commands.cooldown(1, 1)
-	@commands.slash_command(name='confess-to')
-	async def confess_to(
-		self,
-		inter:disnake.GuildCommandInteraction,
-		channel:str,
-		content:Optional[str] = None,
-		image:Optional[disnake.Attachment] = None
-	):
-		"""
-		Send an anonymous message to a specified channel
-
-		Parameters
-		----------
-		channel: The target channel, can include anonymous feedback channels that you can't see
-		content: The text of your anonymous message, leave blank for a paragraph editor
-		image: An optional image that appears below the text
-		"""
-
-		search = re.search(r".*\((\d+)\)$", channel)
-		if search:
-			channel_id = search.groups()[0]
-			targetchannel = await self.safe_fetch_channel(inter, channel_id)
-			if targetchannel is None:
-				return
-			await self.confess(inter, content, image, channel=targetchannel)
-		else:
-			raise commands.BadArgument("Channel must be selected from the list")
-	@confess_to.autocomplete('channel')
-	async def channel_ac(self, inter:disnake.GuildCommandInteraction, search:str):
-		""" Lists available channels, allows searching by name """
-		if not isinstance(inter.author, disnake.Member):
-			return [self.bot.babel(inter, 'error', 'noprivatemessage').replace('*','')]
-
-		results = []
-		matches, _ = self.scanguild(inter.author)
-		for match in matches:
-			if search in match[0].name:
-				results.append(f"{self.channel_icons[match[1]]} #{match[0].name} ({match[0].id})")
-		return results[0:24] + (
-			['this list is incomplete, use /list to see all'] if len(results) > 25 else []
-		)
-
-
-	@commands.guild_only()
-	@commands.slash_command()
-	async def set(
-		self,
-		inter:disnake.GuildCommandInteraction,
-		mode:ChannelType = commands.Param(ChannelType.invalid, ge=ChannelType.none)
-	):
-		"""
-		Set a channel for use with ConfessionBot
-
-		Parameters
-		----------
-		mode: The channel type, use `/help set` for an explaination of types
-		"""
-		self.bot.cogs['Auth'].admins(inter)
-		if mode==ChannelType.invalid:
-			raise commands.BadArgument()
-		elif mode==ChannelType.none:
-			wastype = self.bot.config.getint(
-				'confessions',
-				str(inter.guild.id)+'_'+str(inter.channel.id), fallback=ChannelType.none
-			)
-			if wastype == ChannelType.none:
-				await inter.send(self.bot.babel(inter, 'confessions', 'unsetfailure'))
-				return
-			self.bot.config.remove_option('confessions', str(inter.guild.id)+'_'+str(inter.channel.id))
-		else:
-			self.bot.config['confessions'][str(inter.guild.id)+'_'+str(inter.channel.id)] = str(mode)
-		self.bot.config.save()
-
-		modestring = (
-			'setsuccess'+str(mode) if mode>ChannelType.none else 'unsetsuccess'+str(wastype)
-		)
-		await inter.send(
-			self.bot.babel(inter, 'confessions', modestring) +' '+ \
-			self.bot.babel(inter, 'confessions', 'setundo' if mode>ChannelType.none else 'unsetundo') + \
-			('\n'+self.bot.babel(inter, 'confessions', 'setcta') if mode>ChannelType.none else '')
-		)
-
-	@commands.slash_command()
-	async def list(self, inter:disnake.ApplicationCommandInteraction):
-		"""
-		List all anonymous channels available here
-		"""
-		try:
-			matches, vetting = self.listavailablechannels(inter.author)
-		except NoMemberCacheError:
-			await inter.send(self.bot.babel(inter, 'confessions', 'dmconfessiondisabled'))
-			return
-
-		local = ('local' if isinstance(inter.author, disnake.Member) else '')
-		# warn users when the channel list isn't complete
-		if not self.bot.is_ready() and not local:
-			await inter.send(self.bot.babel(inter,'confessions','cachebuilding'), ephemeral=True)
-		elif len(matches) == 0:
-			await inter.send(self.bot.babel(inter,'confessions','inaccessible' + local), ephemeral=True)
-		# send the list of channels, complete or not
-		if len(matches) > 0:
-			await inter.send(
-				(
-					self.bot.babel(inter,'confessions','listtitle' + local) +
-					'\n'+self.generate_list(inter.author, matches, vetting) +
-					(
-						'\n\n' + self.bot.babel(inter, 'confessions', 'confess_to_feedback')
-						if [match for match in matches if match[1] == ChannelType.feedback] else ''
-					)
-				),
-				ephemeral=True
-			)
-
-	@commands.guild_only()
-	@commands.slash_command()
-	async def shuffle(
-		self,
-		inter:disnake.GuildCommandInteraction
-	):
-		"""
-		Change all anon-ids on a server
-		"""
-		if not self.check_promoted(inter.author):
-			self.bot.cogs['Auth'].mods(inter)
-		if str(inter.guild.id)+'_banned' in self.bot.config['confessions']:
-			await inter.send(
-				self.bot.babel(inter, 'confessions', 'shufflebanresetwarning')
-			)
-			def check(m):
-				return m.channel == inter.channel and m.author == inter.author and m.content.lower() == 'yes'
-			try:
-				await self.bot.wait_for('message', check=check, timeout=30)
-			except asyncio.TimeoutError:
-				await inter.send(self.bot.babel(inter, 'confessions', 'timeouterror'))
-			else:
-				self.bot.config.remove_option('confessions', str(inter.guild.id)+'_banned')
-
-		shuffle = self.bot.config.getint('confessions', str(inter.guild.id)+'_shuffle', fallback=0)
-		self.bot.config.set('confessions', str(inter.guild.id)+'_shuffle', str(shuffle + 1))
-		self.bot.config.save()
-
-		await inter.send(self.bot.babel(inter, 'confessions', 'shufflesuccess'))
-
-	@commands.guild_only()
-	@commands.slash_command()
-	async def imagesupport(self, inter:disnake.GuildCommandInteraction, toggle:Toggle):
-		"""
-		Enable or disable images in confessions
-		"""
-		self.bot.cogs['Auth'].admins(inter)
-		val = self.bot.config.getboolean('confessions', f"{inter.guild.id}_imagesupport", fallback=True)
-		if toggle == Toggle.enable:
-			if val:
-				await inter.send(self.bot.babel(inter, 'confessions', 'imagesupportalreadyenabled'))
-			else:
-				self.bot.config['confessions'][str(inter.guild.id)+'_imagesupport'] = 'True'
-				self.bot.config.save()
-				await inter.send(self.bot.babel(inter, 'confessions', 'imagesupportenabled'))
-		elif toggle == Toggle.disable:
-			if not val:
-				await inter.send(self.bot.babel(inter, 'confessions', 'imagesupportalreadydisabled'))
-			else:
-				self.bot.config['confessions'][str(inter.guild.id)+'_imagesupport'] = 'False'
-				self.bot.config.save()
-				await inter.send(self.bot.babel(inter, 'confessions', 'imagesupportdisabled'))
-
-	@commands.guild_only()
-	@commands.slash_command(aliases=['ban'])
-	async def block(
-		self,
-		inter:disnake.GuildCommandInteraction,
-		anonid:Optional[str] = commands.Param(None),
-		unblock:Optional[bool] = False
-	):
-		"""
-		Block or unblock anon-ids from confessing
-
-		Parameters
-		----------
-		anonid: The anonymous id found next to any traceable anonymous message
-		unblock: Set to true if you want to unblock this id instead
-		"""
-		if not self.check_promoted(inter.author):
-			self.bot.cogs['Auth'].mods(inter)
-
-		banlist = self.bot.config.get('confessions', str(inter.guild.id)+'_banned', fallback='')
-		banlist_split = banlist.split(',')
-		if anonid is None:
-			if banlist_split:
-				printedlist = '\n```'+'\n'.join(banlist_split)+'```'
-				await inter.send(self.bot.babel(inter, 'confessions', 'banlist') + printedlist)
-			else:
-				await inter.send(self.bot.babel(inter, 'confessions', 'emptybanlist'))
-			return
-
-		anonid = anonid.lower()
-		if len(anonid)>6:
-			anonid = anonid[-6:]
-		try:
-			int(anonid, 16)
-		except ValueError:
-			await inter.send(self.bot.babel(inter, 'confessions', 'invalidanonid'))
-			return
-		if anonid in banlist_split and not unblock:
-			await inter.send(self.bot.babel(inter, 'confessions', 'doublebananonid'))
-			return
-
-		if unblock:
-			fullid = [i for i in banlist_split if anonid in i][0]
-			self.bot.config['confessions'][str(inter.guild.id)+'_banned'] = banlist.replace(fullid+',','')
-		else:
-			self.bot.config['confessions'][str(inter.guild.id)+'_banned'] = banlist + anonid + ','
-		self.bot.config.save()
-
-		await inter.send(
-			self.bot.babel(inter, 'confessions', ('un' if unblock else '')+'bansuccess', user=anonid)
-		)
-
-	@commands.guild_only()
-	@commands.slash_command()
-	async def botmod(
-		self,
-		inter:disnake.GuildCommandInteraction,
-		target:Optional[disnake.Member] = None,
-		revoke:Optional[bool] = False
-	):
-		"""
-		Grant or take away botmod powers from a user
-
-		Parameters
-		----------
-		target: The user who will be affected by this command
-		revoke: Set to true if you want to revoke botmod powers
-		"""
-		self.bot.cogs['Auth'].admins(inter)
-
-		modlist = self.bot.config.get('confessions', str(inter.guild.id)+'_promoted', fallback='')
-		if target is None:
-			if modlist:
-				printedlist = '\n```\n' + '\n'.join(modlist.split(',')) + '```'
-				await inter.send(self.bot.babel(inter, 'confessions', 'botmodlist') + printedlist)
-			else:
-				await inter.send(self.bot.babel(inter, 'confessions', 'botmodemptylist'))
-		elif target:
-			if target.bot:
-				await inter.send(self.bot.babel(inter, 'confessions', 'botmodboterr'))
-				return
-			if target.guild_permissions.ban_members:
-				await inter.send(self.bot.babel(inter, 'confessions', 'botmodmoderr'))
-				return
-
-			if revoke:
-				if str(target.id) in modlist.split(','):
-					modlist = modlist.replace(str(target.id)+',','')
-					self.bot.config['confessions'][str(inter.guild.id)+'_promoted'] = modlist
-					self.bot.config.save()
-					await inter.send(
-						self.bot.babel(inter, 'confessions', 'botmoddemotesuccess', user=target.name)
-					)
-				else:
-					await inter.send(self.bot.babel(inter, 'confessions', 'botmoddemoteerr'))
-			else:
-				if str(target.id) not in modlist.split(','):
-					modlist += str(target.id)+','
-					self.bot.config['confessions'][str(inter.guild.id)+'_promoted'] = modlist
-					self.bot.config.save()
-					await inter.send(self.bot.babel(inter, 'confessions', 'botmodsuccess', user=target.name))
-				else:
-					await inter.send(self.bot.babel(inter, 'confessions', 'rebotmoderr'))
-		else:
-			raise commands.BadArgument()
-
-	#	Cleanup
-
-	@commands.Cog.listener('on_guild_leave')
-	async def guild_cleanup(self, guild:disnake.Guild):
-		""" Automatically remove data related to a guild on removal """
-		for option in self.bot.config['confessions']:
-			if option.startswith(str(guild.id)+'_'):
-				self.bot.config.remove_option('confessions', option)
-		self.bot.config.save()
-
-	@commands.Cog.listener('on_guild_channel_delete')
-	async def channel_cleanup(self, channel:disnake.TextChannel):
-		""" Automatically remove data related to a channel on delete """
-		for option in self.bot.config['confessions']:
-			if option == str(channel.guild.id)+'_'+str(channel.id):
-				self.bot.config.remove_option('confessions', option)
-				break
-		self.bot.config.save()
-
-def setup(bot) -> None:
-	""" Bind this cog to the bot """
-	bot.add_cog(Confessions(bot))
->>>>>>> 1b86b641
+	bot.add_cog(Confessions(bot))