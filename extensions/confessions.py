--- conflicted
+++ resolved
@@ -158,11 +158,7 @@
 		if anonid:
 			embed = disnake.Embed(colour=disnake.Colour(int(anonid,16)),description=lead+content)
 		else:
-<<<<<<< HEAD
-			embed = disnake.Embed(description=lead+content)
-=======
-			embed = nextcord.Embed(description=lead+' '+content)
->>>>>>> f9aab8f2
+			embed = disnake.Embed(description=lead+' '+content)
 		if image:
 			embed.set_image(url=image)
 		return embed
