<<<<<<< HEAD
"""
  Error - Rich error handling cog
  Features: determine the nature of the error and explain what went wrong
  Recommended cogs: Help
"""

from typing import Union
import disnake
from disnake.ext import commands

class Error(commands.Cog):
  """user-friendly error reporting"""
  def __init__(self, bot:commands.Bot):
    self.bot = bot

  @commands.Cog.listener("on_slash_command_error")
  @commands.Cog.listener("on_command_error")
  async def handle_error(
    self,
    ctx:Union[commands.Context, disnake.ApplicationCommandInteraction],
    error:commands.CommandError
  ):
    """ Report to the user what went wrong """
    if isinstance(error, commands.CommandOnCooldown):
      print("cooldown")
      return
    kwargs = {'ephemeral': True} if isinstance(ctx, disnake.Interaction) else {}
    if isinstance(
      error,
      (commands.CommandNotFound, commands.BadArgument, commands.MissingRequiredArgument)
    ):
      if 'Help' in self.bot.cogs:
        if (
          isinstance(ctx, commands.Context) and isinstance(error, commands.CommandNotFound) and
          ctx.invoked_with in [cmd.name for cmd in self.bot.slash_commands]
        ):
          # Catch when people try to use prefixed commands and nudge them in the right direction
          embed = disnake.Embed(
            title = self.bot.babel(ctx, 'error', 'slash_migration_title'),
            description = self.bot.babel(ctx, 'error', 'slash_migration'),
            color = int(self.bot.config['main']['themecolor'], 16)
          )
          embed.add_field(
            name = self.bot.babel(ctx, 'error', 'slash_migration_problems_title'),
            value = self.bot.babel(
              ctx,
              'error',
              'slash_migration_problems',
              invite=f'https://discord.com/oauth2/authorize?client_id={self.bot.user.id}&scope=bot%20applications.commands&permissions=0'
            )
          )
          try:
            await ctx.send(embed=embed)
          except disnake.Forbidden:
            await ctx.send(
              f"**{embed.title}**\n{embed.description}\n*{embed.fields[0].name}*\n{embed.fields[0].value}"
            )
        else:
          await self.bot.cogs['Help'].help(
            ctx,
            ctx.invoked_with if isinstance(ctx, commands.Context) else ctx.application_command.name,
            **kwargs
          )
      else:
        await ctx.send(self.bot.babel(ctx, 'error', 'missingrequiredargument'), **kwargs)
      return
    if isinstance(error, commands.NoPrivateMessage):
      await ctx.send(self.bot.babel(ctx, 'error', 'noprivatemessage'), **kwargs)
      return
    if isinstance(error, commands.PrivateMessageOnly):
      await ctx.send(self.bot.babel(ctx, 'error', 'privatemessageonly'), **kwargs)
      return
    if isinstance(error, commands.CommandInvokeError):
      if 'Auth' in self.bot.cogs and isinstance(error.original, self.bot.cogs['Auth'].AuthError):
        await ctx.send(str(error.original), **kwargs)
        return
      await ctx.send(self.bot.babel(ctx, 'error', 'commanderror'), **kwargs)
      raise error
    elif isinstance(error, (commands.CheckFailure, commands.CheckAnyFailure)):
      return

def setup(bot:commands.Bot):
  """ Bind this cog to the bot """
  bot.add_cog(Error(bot))
=======
"""
  Error - Rich error handling cog
  Features: determine the nature of the error and explain what went wrong
  Recommended cogs: Help
"""

from typing import Union
import disnake
from disnake.ext import commands

class Error(commands.Cog):
  """user-friendly error reporting"""
  def __init__(self, bot:commands.Bot):
    self.bot = bot

  @commands.Cog.listener("on_slash_command_error")
  @commands.Cog.listener("on_command_error")
  async def handle_error(
    self,
    ctx:Union[commands.Context, disnake.ApplicationCommandInteraction],
    error:commands.CommandError
  ):
    """ Report to the user what went wrong """
    if isinstance(error, commands.CommandOnCooldown):
      print("cooldown")
      return
    kwargs = {'ephemeral': True} if isinstance(ctx, disnake.Interaction) else {}
    if isinstance(
      error,
      (commands.CommandNotFound, commands.BadArgument, commands.MissingRequiredArgument)
    ):
      if 'Help' in self.bot.cogs:
        if (
          isinstance(ctx, commands.Context) and isinstance(error, commands.CommandNotFound) and
          ctx.invoked_with in [cmd.name for cmd in self.bot.slash_commands]
        ):
          # Catch when people try to use prefixed commands and nudge them in the right direction
          embed = disnake.Embed(
            title = self.bot.babel(ctx, 'error', 'slash_migration_title'),
            description = self.bot.babel(ctx, 'error', 'slash_migration'),
            color = int(self.bot.config['main']['themecolor'], 16)
          )
          embed.add_field(
            name = self.bot.babel(ctx, 'error', 'slash_migration_problems_title'),
            value = self.bot.babel(
              ctx,
              'error',
              'slash_migration_problems',
              invite=f'https://discord.com/oauth2/authorize?client_id={self.bot.user.id}&scope=bot%20applications.commands&permissions=0'
            )
          )
          try:
            await ctx.send(embed=embed)
          except disnake.Forbidden:
            await ctx.send(
              f"**{embed.title}**\n{embed.description}\n*{embed.fields[0].name}*\n{embed.fields[0].value}"
            )
        else:
          await self.bot.cogs['Help'].help(
            ctx,
            ctx.invoked_with if isinstance(ctx, commands.Context) else ctx.application_command.name,
            **kwargs
          )
      else:
        await ctx.send(self.bot.babel(ctx, 'error', 'missingrequiredargument'), **kwargs)
      return
    if isinstance(error, commands.NoPrivateMessage):
      await ctx.send(self.bot.babel(ctx, 'error', 'noprivatemessage'), **kwargs)
      return
    if isinstance(error, commands.PrivateMessageOnly):
      await ctx.send(self.bot.babel(ctx, 'error', 'privatemessageonly'), **kwargs)
      return
    if isinstance(error, commands.CommandInvokeError):
      if 'Auth' in self.bot.cogs and isinstance(error.original, self.bot.cogs['Auth'].AuthError):
        await ctx.send(str(error.original), **kwargs)
        return
      await ctx.send(self.bot.babel(ctx, 'error', 'commanderror'), **kwargs)
      raise error
    elif isinstance(error, (commands.CheckFailure, commands.CheckAnyFailure)):
      return

def setup(bot):
  """ Bind this cog to the bot """
  bot.add_cog(Error(bot))
>>>>>>> 1b86b641
<|MERGE_RESOLUTION|>--- conflicted
+++ resolved
@@ -1,4 +1,3 @@
-<<<<<<< HEAD
 """
   Error - Rich error handling cog
   Features: determine the nature of the error and explain what went wrong
@@ -82,90 +81,4 @@
 
 def setup(bot:commands.Bot):
   """ Bind this cog to the bot """
-  bot.add_cog(Error(bot))
-=======
-"""
-  Error - Rich error handling cog
-  Features: determine the nature of the error and explain what went wrong
-  Recommended cogs: Help
-"""
-
-from typing import Union
-import disnake
-from disnake.ext import commands
-
-class Error(commands.Cog):
-  """user-friendly error reporting"""
-  def __init__(self, bot:commands.Bot):
-    self.bot = bot
-
-  @commands.Cog.listener("on_slash_command_error")
-  @commands.Cog.listener("on_command_error")
-  async def handle_error(
-    self,
-    ctx:Union[commands.Context, disnake.ApplicationCommandInteraction],
-    error:commands.CommandError
-  ):
-    """ Report to the user what went wrong """
-    if isinstance(error, commands.CommandOnCooldown):
-      print("cooldown")
-      return
-    kwargs = {'ephemeral': True} if isinstance(ctx, disnake.Interaction) else {}
-    if isinstance(
-      error,
-      (commands.CommandNotFound, commands.BadArgument, commands.MissingRequiredArgument)
-    ):
-      if 'Help' in self.bot.cogs:
-        if (
-          isinstance(ctx, commands.Context) and isinstance(error, commands.CommandNotFound) and
-          ctx.invoked_with in [cmd.name for cmd in self.bot.slash_commands]
-        ):
-          # Catch when people try to use prefixed commands and nudge them in the right direction
-          embed = disnake.Embed(
-            title = self.bot.babel(ctx, 'error', 'slash_migration_title'),
-            description = self.bot.babel(ctx, 'error', 'slash_migration'),
-            color = int(self.bot.config['main']['themecolor'], 16)
-          )
-          embed.add_field(
-            name = self.bot.babel(ctx, 'error', 'slash_migration_problems_title'),
-            value = self.bot.babel(
-              ctx,
-              'error',
-              'slash_migration_problems',
-              invite=f'https://discord.com/oauth2/authorize?client_id={self.bot.user.id}&scope=bot%20applications.commands&permissions=0'
-            )
-          )
-          try:
-            await ctx.send(embed=embed)
-          except disnake.Forbidden:
-            await ctx.send(
-              f"**{embed.title}**\n{embed.description}\n*{embed.fields[0].name}*\n{embed.fields[0].value}"
-            )
-        else:
-          await self.bot.cogs['Help'].help(
-            ctx,
-            ctx.invoked_with if isinstance(ctx, commands.Context) else ctx.application_command.name,
-            **kwargs
-          )
-      else:
-        await ctx.send(self.bot.babel(ctx, 'error', 'missingrequiredargument'), **kwargs)
-      return
-    if isinstance(error, commands.NoPrivateMessage):
-      await ctx.send(self.bot.babel(ctx, 'error', 'noprivatemessage'), **kwargs)
-      return
-    if isinstance(error, commands.PrivateMessageOnly):
-      await ctx.send(self.bot.babel(ctx, 'error', 'privatemessageonly'), **kwargs)
-      return
-    if isinstance(error, commands.CommandInvokeError):
-      if 'Auth' in self.bot.cogs and isinstance(error.original, self.bot.cogs['Auth'].AuthError):
-        await ctx.send(str(error.original), **kwargs)
-        return
-      await ctx.send(self.bot.babel(ctx, 'error', 'commanderror'), **kwargs)
-      raise error
-    elif isinstance(error, (commands.CheckFailure, commands.CheckAnyFailure)):
-      return
-
-def setup(bot):
-  """ Bind this cog to the bot """
-  bot.add_cog(Error(bot))
->>>>>>> 1b86b641
+  bot.add_cog(Error(bot))