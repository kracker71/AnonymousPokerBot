--- conflicted
+++ resolved
@@ -1,4 +1,3 @@
-<<<<<<< HEAD
 [main]
 token = 
 prefix_short = cb!
@@ -151,159 +150,3 @@
 secret = 
 spam_flags = discord\.gg\/.+
 	^\s+$
-
-=======
-[main]
-token = 
-prefix_short = cb!
-prefix_long = 
-botname = ConfessionBot
-themecolor = 0x000000
-voteurl = 
-beta = False
-ver = 2.2.3
-creator =
-
-[intents]
-guilds = True
-members = True
-bans = False
-emojis = False
-integrations = False
-webhooks = False
-invites = False
-voice_states = False
-presences = False
-message_content = True
-messages = True
-guild_messages = True
-dm_messages = True
-reactions = False
-guild_reactions = False
-dm_reactions = False
-typing = False
-guild_typing = False
-dm_typing = False
-
-[language]
-default = confessionbot_en
-prefix = confessionbot_
-contribute_url = 
-
-[extensions]
-allow_reloading = True
-auth = True
-error = True
-help = True
-language = True
-prefix = False
-premium = False
-admin = False
-dice = False
-emoji = False
-example = False
-greeter = False
-lightbulb = False
-log = False
-meme = False
-poll = False
-reactroles = False
-system = True
-confessions = True
-
-[auth]
-botadmin_guilds = 
-superusers = 
-authusers = 
-
-[log]
-logchannel = 
-
-[help]
-customstatus = 
-helpurl = 
-helpurlvideoexamples = False
-serverinv = 
-feedbackchannel = 
-highlight_sections = 🤫 confessions, 🔨 admin, ⚙ settings
-confessions_highlights = set, list, imagesupport
-admin_highlights = block, shuffle, botmod
-settings_highlights = language, about, changes
-other_commands = help
-future_commands = 
-obsolete_commands = 
-hidden_commands = module, die
-moved_commands = setlanguage>language, setuntraceable>set, setvetting>set, setfeedback>set, unset>set, setprefix>prefix, enableimage>imagesupport, disableimage>imagesupport, promote>botmod, demote>botmod, unban>block, ban>block, reload>module
-changelog = > 1.0.0
-	- Simple working confessions bot
-	- Added anon-ids, making it possible to tell people apart.
-	- Added an untraceable mode, for people that don't want anon-ids.
-	> 1.1.0
-	- Banning and unbanning anon-ids is also supported.
-	- Shuffling all anon-ids is also a power available to mods.
-	> 1.2.0
-	- Added support for custom prefixes.
-	> 1.3.0
-	- Added support for forwarding images along with the message text.
-	> 1.4.0
-	- Banned anon-ids and set/available channels can now be listed.
-	> 1.5.0
-	- Added support for demoting users on a server as honourary bot mods.
-	> 1.6.0
-	- Added support for community translation as the international user count skyrockets.
-	- There are now emoji hints in channel lists, indicating whether or not they're traceable.
-	> 1.7.0
-	- Added support for having moderators vet confessions before sending them through.
-	- Warn users when they can see a vetting channel.
-	- Changed the permissions requirement for sending confessions from send messages to read messages.
-	> 1.8.0
-	- Improved the vet messages system to never expire and survive downtime.
-	> 1.9.0
-	- Added feedback channels, these channels don't need to be visible to users for them to use it.
-	> 2.0.0
-	- Renamed a bunch of commands to reduce the number of redundant command names.
-	- Massively reduced the size of the help command, opting instead to add more help information to each command.
-	- Improved translation support, premium bot features, better error handling, and an easier to maintain codebase have been added thanks to the merely framework.
-	- Changing the prefix is now a premium feature, contact Yiays#5930 if you want to reset your prefix without paying for premium.
-	- Some spam protections have been added.
-	> 2.1.0
-	- Added `/confess` slash command that can skip load times
-	- Added paragraph editor for long confessions (use `/confess` without specifying any content)
-	- Added a visual channel selector for confessing in DMs
-	- Updated vetting to remove the need to store pending confessions offline
-	- Vetting is now done with buttons, rather than reactions
-	> 2.2.0
-	- Added the `/confess-to` slash command for sending confessions to any channel that's set (including feedback channels you can't see)
-	- Moved all commands to slash commands
-	- Added support for vetting channels to the `/confess` slash command
-	- Vetting data is now encrypted
-	- DM confessions are beginning to be phased out
-	> 2.2.1
-	- Fixed a major issue which was occasionally making approving confessions impossible
-	- Old unvetted messages that are no longer compatible can now be detected, mods will be notified
-	- Permission issues with vetting channels are now handled better
-	> 2.2.2
-	- Added support for a performance mode where DM confessions and DM /list is disabled
-	- Security improvements
-	- Support for running the source code on Windows
-	- Fixed imagesupport not enforcing with /confess and /confess-to
-	> 2.2.3
-	- Added support for more than 25 channels in DMs and /confess-to
-learn_highlights = help
-
-[prefix]
-
-[premium]
-icon = 
-patreon = 
-other = 
-restricted_commands = 
-premium_role_guild = 
-premium_roles = 
-
-[confessions]
-confession_cooldown = 1
-secret = 
-spam_flags = discord\.gg\/.+
-	^\s+$
->>>>>>> 1b86b641
